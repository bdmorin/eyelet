name: CI

on:
  push:
    branches: [ main ]
  pull_request:
    branches: [ main ]

jobs:
  test:
    runs-on: ${{ matrix.os }}
    strategy:
      fail-fast: false
      matrix:
        os: [ubuntu-latest, macos-latest, windows-latest]
        python-version: ["3.11", "3.12"]
    
    steps:
    - uses: actions/checkout@v4
    
    - name: Install uv
      uses: astral-sh/setup-uv@v4
    
    - name: Set up Python ${{ matrix.python-version }}
      run: uv python install ${{ matrix.python-version }}
    
    - name: Install dependencies
      run: |
        uv sync --all-extras --dev || uv pip install -e .
    
    - name: Lint with ruff
      run: |
        uv run ruff check .
      if: matrix.os == 'ubuntu-latest' && matrix.python-version == '3.11'
    
    - name: Format check with ruff
      run: |
        uv run ruff format --check .
      if: matrix.os == 'ubuntu-latest' && matrix.python-version == '3.11'
    
    - name: Type check with mypy
      run: |
        uv run mypy src/eyelet
      if: matrix.os == 'ubuntu-latest' && matrix.python-version == '3.11'
      continue-on-error: true
    
    - name: Test with pytest
      run: |
        uv run pytest tests/ -v --cov=eyelet --cov-report=xml || echo "Tests not yet implemented"
      continue-on-error: true
    
    - name: Upload coverage reports to Codecov
      uses: codecov/codecov-action@v4
      if: matrix.os == 'ubuntu-latest' && matrix.python-version == '3.11'
      with:
        file: ./coverage.xml
        flags: unittests
        name: codecov-umbrella
      continue-on-error: true
    
    - name: Build package
      run: |
        uv build
    
    - name: Test installation
      run: |
        uv pip install dist/*.whl
<<<<<<< HEAD
        eyelet --version
        eyelet validate settings --help
=======
        uv run eyelet --version
        uv run eyelet validate settings --help
>>>>>>> 54338752
<|MERGE_RESOLUTION|>--- conflicted
+++ resolved
@@ -65,10 +65,5 @@
     - name: Test installation
       run: |
         uv pip install dist/*.whl
-<<<<<<< HEAD
-        eyelet --version
-        eyelet validate settings --help
-=======
         uv run eyelet --version
-        uv run eyelet validate settings --help
->>>>>>> 54338752
+        uv run eyelet validate settings --help